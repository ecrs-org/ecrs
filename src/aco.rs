//! Implementation of Ant based algorithms.
//!
//! As for now only only original Ant System algorithm is implemented.
//!
//! # Ant System
//! Implementation is based on those sources:
//! * <https://ieeexplore.ieee.org/document/4129846> DOI: 10.1109/MCI.2006.329691
//! * <http://www.scholarpedia.org/article/Ant_colony_optimization>
//!
//! Look at [AntSystemCfg](ant_system_cfg::AntSystemCfg) for parameters overview and
//! at [AntSystem](ants_system::AntSystem) for interface details
//!
//! Logging system details can be found [here](ants_system::probe)
//!
//! ## Example
//! Solving TSP using AntSystem
//! ```rust
//! # use ecrs::aco::{self, AntSystemCfg, probe::CsvProbe};
//!
//!
//! // Generate 30 random cities and costs
//! let (cities, cost) = aco::generate_tsp_cost(30);
//! // Save generated data to cities.csv
//! aco::write_cities_csv(&cities, "cities.csv").expect("Error while writing city file");
//!
//! // Prepare logging probe
//! let probe = Box::new(CsvProbe::new());
//! // Calculate heuristic using cost
//! let heuristic = aco::create_heuristic_from_weights(&cost);
//!
//! // Instantiate algorithm
//! let ant_s = aco::AntSystem::new(AntSystemCfg {
//!   weights: cost,
//!   heuristic,
//!   probe,
//!   ants_num: 10,
//!   iteration: 100,
//!   ..AntSystemCfg::default()
//! });
//!
//! // Execute algorithm
//! ant_s.execute();
//! ```
//!

pub use ant_system_cfg::AntSystemCfg;
<<<<<<< HEAD
pub use ants_system::AntSystem;
pub use ants_system::probe;
pub use ants_system::builder;

mod ants_system;
=======
pub use ants_system_v2::probe;
pub use ants_system_v2::AntSystem;
use nalgebra::{Dynamic, OMatrix};
use rand::Rng;
use std::error::Error;

>>>>>>> e9c47f79
mod ant_system_cfg;
mod ants_system_v2;

pub type FMatrix = OMatrix<f64, Dynamic, Dynamic>;

/// Utility function for generating heuristic from cost(weights)
pub fn create_heuristic_from_weights(weights: &FMatrix) -> FMatrix {
  let mut heu = FMatrix::zeros(weights.nrows(), weights.ncols());
  heu.iter_mut().zip(weights.iter()).for_each(|(h, w)| {
    if *w == 0.0 {
      *h = 0.0;
    } else {
      *h = 1.0 / *w
    }
  });

  heu
}

/// Utility function for generating TSP input data.
///
/// Parameter sol_size determines the number of generated cities.
pub fn generate_tsp_cost(sol_size: usize) -> (Vec<(f64, f64)>, FMatrix) {
  let mut cities: Vec<(f64, f64)> = Vec::new();
  let mut r = rand::thread_rng();
  for _ in 0..sol_size {
    let x: f64 = r.gen_range(0.0..100.0);
    let y: f64 = r.gen_range(0.0..100.0);

    cities.push((x, y))
  }

  let mut cost: FMatrix = FMatrix::zeros(sol_size, sol_size);
  for i in 0..sol_size {
    for j in i..sol_size {
      let (x1, y1) = cities[i];
      let (x2, y2) = cities[j];
      let x = x1 - x2;
      let y = y1 - y2;

      let dist = f64::sqrt(x * x + y * y);

      cost[(i, j)] = dist;
      cost[(j, i)] = dist;
    }
  }

  (cities, cost)
}

/// Utility function for writing TSP input data to a CSV file.
pub fn write_cities_csv(cities: &[(f64, f64)], path: &str) -> Result<(), Box<dyn Error>> {
  let mut wtr = csv::Writer::from_path(path)?;
  wtr.write_record(["x", "y"])?;
  for (x, y) in cities.iter() {
    wtr.write_record(&[x.to_string(), y.to_string()])?;
  }
  wtr.flush()?;

  Ok(())
}<|MERGE_RESOLUTION|>--- conflicted
+++ resolved
@@ -43,23 +43,16 @@
 //! ```
 //!
 
+use std::error::Error;
+use nalgebra::{Dynamic, OMatrix};
+use rand::Rng;
 pub use ant_system_cfg::AntSystemCfg;
-<<<<<<< HEAD
 pub use ants_system::AntSystem;
 pub use ants_system::probe;
 pub use ants_system::builder;
 
 mod ants_system;
-=======
-pub use ants_system_v2::probe;
-pub use ants_system_v2::AntSystem;
-use nalgebra::{Dynamic, OMatrix};
-use rand::Rng;
-use std::error::Error;
-
->>>>>>> e9c47f79
 mod ant_system_cfg;
-mod ants_system_v2;
 
 pub type FMatrix = OMatrix<f64, Dynamic, Dynamic>;
 

use crate::ga::builder::FitnessFn;
use crate::ga::operators::fitness::{Fitness, FnBasedFitness};
use crate::ga::{
  operators::{crossover::SinglePoint, mutation::FlipBit, selection::Tournament},
  population::BitStrings,
  probe::StdoutProbe,
  GeneticAlgorithm,
};

use super::{DefaultParams, GAConfigOpt};

pub(super) type Bsc = Vec<bool>;

pub struct BitStringBuilder<F: Fitness<Bsc>> {
  config: GAConfigOpt<
    Bsc,
    FlipBit<rand::rngs::ThreadRng>,
    SinglePoint<rand::rngs::ThreadRng>,
    Tournament<rand::rngs::ThreadRng>,
<<<<<<< HEAD
    BitStrings,
    F,
=======
    BitStrings<rand::rngs::ThreadRng>,
>>>>>>> edd1883f
    StdoutProbe,
  >,
  dim: Option<usize>,
}

impl BitStringBuilder<FnBasedFitness<Bsc>> {
  pub fn fitness_fn(self, fitness_fn: FitnessFn<Bsc>) -> Self {
    self.fitness(FnBasedFitness::new(fitness_fn))
  }
}

impl<F: Fitness<Bsc>> BitStringBuilder<F> {
  pub(super) fn new() -> Self {
    BitStringBuilder {
      config: GAConfigOpt::new(),
      dim: None,
    }
  }

  pub fn set_selection_rate(mut self, selection_rate: f64) -> Self {
    debug_assert!((0f64..=1f64).contains(&selection_rate));
    self.config.params.selection_rate = Some(selection_rate);
    self
  }

  pub fn set_mutation_rate(mut self, mutation_rate: f64) -> Self {
    assert!((0.0..=1.0).contains(&mutation_rate));
    self.config.params.mutation_rate = Some(mutation_rate);
    self
  }

  pub fn set_max_duration(mut self, max_duration: std::time::Duration) -> Self {
    self.config.params.max_duration = Some(max_duration);
    self
  }

  pub fn set_max_generation_count(mut self, max_gen_count: usize) -> Self {
    debug_assert!(max_gen_count >= 1);
    self.config.params.generation_limit = Some(max_gen_count);
    self
  }

  pub fn set_population_size(mut self, size: usize) -> Self {
    debug_assert!(size > 0);
    self.config.params.population_size = Some(size);
    self
  }

  pub fn dim(mut self, dim: usize) -> Self {
    assert!(dim > 0, "Dimension of a problem must be > 0");
    self.dim = Some(dim);
    self
  }

  pub fn fitness(mut self, fitness: F) -> Self {
    self.config.fitness_fn = Some(fitness);
    self
  }

  pub fn build(
    mut self,
  ) -> GeneticAlgorithm<
    Bsc,
    FlipBit<rand::rngs::ThreadRng>,
    SinglePoint<rand::rngs::ThreadRng>,
    Tournament<rand::rngs::ThreadRng>,
<<<<<<< HEAD
    BitStrings,
    F,
=======
    BitStrings<rand::rngs::ThreadRng>,
>>>>>>> edd1883f
    StdoutProbe,
  > {
    self.config.params.fill_from(&Self::DEFAULT_PARAMS);

    if self.config.fitness_fn.is_none() {
      panic!("Fitness function must be set");
    }

    self
      .config
      .crossover_operator
      .get_or_insert_with(SinglePoint::new);
    self.config.mutation_operator.get_or_insert_with(FlipBit::new);
    self
      .config
      .selection_operator
      .get_or_insert_with(|| Tournament::new(0.2));
    self
      .config
      .population_factory
      .get_or_insert_with(|| BitStrings::new(self.dim.unwrap_or(10)));
    self.config.probe.get_or_insert_with(StdoutProbe::new);

    // GeneticAlgorithm::new(self.config.into())
    let config = match self.config.try_into() {
      Ok(config) => config,
      Err(err) => panic!("Builder panicked with error: {}", err),
    };

    GeneticAlgorithm::new(config)
  }
}

impl<F: Fitness<Bsc>> DefaultParams for BitStringBuilder<F> {}<|MERGE_RESOLUTION|>--- conflicted
+++ resolved
@@ -17,12 +17,8 @@
     FlipBit<rand::rngs::ThreadRng>,
     SinglePoint<rand::rngs::ThreadRng>,
     Tournament<rand::rngs::ThreadRng>,
-<<<<<<< HEAD
-    BitStrings,
+    BitStrings<rand::rngs::ThreadRng>,
     F,
-=======
-    BitStrings<rand::rngs::ThreadRng>,
->>>>>>> edd1883f
     StdoutProbe,
   >,
   dim: Option<usize>,
@@ -89,12 +85,8 @@
     FlipBit<rand::rngs::ThreadRng>,
     SinglePoint<rand::rngs::ThreadRng>,
     Tournament<rand::rngs::ThreadRng>,
-<<<<<<< HEAD
-    BitStrings,
+    BitStrings<rand::rngs::ThreadRng>,
     F,
-=======
-    BitStrings<rand::rngs::ThreadRng>,
->>>>>>> edd1883f
     StdoutProbe,
   > {
     self.config.params.fill_from(&Self::DEFAULT_PARAMS);

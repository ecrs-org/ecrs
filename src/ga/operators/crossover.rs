--- conflicted
+++ resolved
@@ -1,10 +1,5 @@
-<<<<<<< HEAD
 use itertools::{enumerate, Itertools};
 use std::collections::{HashMap, HashSet};
-=======
-use itertools::Itertools;
-use std::collections::HashSet;
->>>>>>> f4e6091f
 use std::hash::Hash;
 use std::ops::Index;
 
@@ -536,7 +531,133 @@
   }
 }
 
-<<<<<<< HEAD
+/// # PPX crossover operator
+///
+/// This struct implements [CrossoverOperator] trait and can be used with GA.
+///
+/// PPX (Precedence Preservative Crossover), genes are taken in order they appear in parent,
+/// parent is chosen at random, if gene was already taken from other parent then the next un-taken gene
+/// is chosen
+///
+/// P1         : <i>2 4 1 3 5</i> <br>
+/// P2         : <b>5 2 1 4 3</b> <br>
+/// Gene source: 1 1 2 1 2 <br>
+/// Ch         : <i> 2 4 </i> <b> 5 </b> <i> 1<i/> <b> 3</b>
+///
+/// Degenerated case when all genes are taken from the same parent.
+pub struct Ppx<R: Rng> {
+  rng: R,
+  distribution: rand::distributions::Standard,
+}
+
+impl Ppx<ThreadRng> {
+  /// Creates new [Ppx] crossover operator with default RNG
+  pub fn new() -> Self {
+    Self::with_rng(rand::thread_rng())
+  }
+}
+
+impl<R: Rng> Ppx<R> {
+  /// Creates new [PPXCrossover] crossover operator with custom RNG
+  pub fn with_rng(rng: R) -> Self {
+    Self {
+      rng,
+      distribution: rand::distributions::Standard,
+    }
+  }
+
+  /// Helper function for [Ppx::apply]
+  /// ## Arguments
+  ///
+  /// * `p1` - First parent to take part in crossover
+  /// * `p2` - Second parent to take part in crossover
+  /// * `take_from_p1` - Which genes should be taken from p1
+  fn create_child<GeneT, ChT>(
+    &self,
+    p1: &Individual<ChT>,
+    p2: &Individual<ChT>,
+    take_from_p1: &[bool],
+  ) -> Individual<ChT>
+  where
+    ChT: Chromosome + Index<usize, Output = GeneT> + Push<GeneT, PushedOut = Nothing>,
+    GeneT: Copy + Eq + Hash,
+  {
+    let chromosome_len = p1.chromosome_ref().len();
+
+    let mut already_taken: HashSet<GeneT> = HashSet::new();
+
+    let mut child: Individual<ChT> = Individual::new();
+    let mut index_p: [usize; 2] = [0, 0];
+    let parents = [p1, p2];
+
+    while child.chromosome_ref().len() < chromosome_len {
+      let index_child = child.chromosome_ref().len();
+      let parent_i: usize = if take_from_p1[index_child] { 0 } else { 1 };
+
+      while child.chromosome_ref().len() == index_child {
+        let gene = parents[parent_i].chromosome_ref()[index_p[parent_i]];
+        index_p[parent_i] += 1;
+
+        if !already_taken.contains(&gene) {
+          already_taken.push(gene);
+          child.chromosome_ref_mut().push(gene);
+        }
+      }
+    }
+
+    child
+  }
+}
+
+impl<GeneT, ChT, R> CrossoverOperator<ChT> for Ppx<R>
+where
+  ChT: Chromosome + Index<usize, Output = GeneT> + Push<GeneT, PushedOut = Nothing>,
+  GeneT: Copy + Eq + Hash,
+  R: Rng,
+{
+  /// Returns a tuple of children, first child is created by using parent_1 as first parent,
+  /// second child is created by using a parent_1 as the second parent.
+  ///
+  /// PPX (Precedence Preservative Crossover), genes are taken in order they appear in parent,
+  /// parent is chosen at random, if gene was already taken from other parent then the next un-taken gene
+  /// is chosen
+  ///
+  /// P1         : <i>2 4 1 3 5</i> <br>
+  /// P2         : <b>5 2 1 4 3</b> <br>
+  /// Gene source: 1 1 2 1 2 <br>
+  /// Ch         : <i> 2 4 </i> <b> 5 </b> <i> 1<i/> <b> 3</b>
+  ///
+  /// Degenerated case when all genes are taken from the same parent can occur.
+  ///
+  /// ## Arguments
+  ///
+  /// * `parent_1` - one of the parents to take part in crossover
+  /// * `parent_2` - one of the parents to take part in crossover
+  fn apply(
+    &mut self,
+    parent_1: &Individual<ChT>,
+    parent_2: &Individual<ChT>,
+  ) -> (Individual<ChT>, Individual<ChT>) {
+    assert_eq!(
+      parent_1.chromosome_ref().len(),
+      parent_2.chromosome_ref().len(),
+      "Parent chromosome length must match"
+    );
+
+    let chromosome_len = parent_1.chromosome_ref().len();
+
+    let take_from_p1: Vec<bool> = (&mut self.rng)
+      .sample_iter(self.distribution)
+      .take(chromosome_len)
+      .collect_vec();
+
+    let child_1 = self.create_child(parent_1, parent_2, &take_from_p1);
+    let child_2 = self.create_child(parent_2, parent_1, &take_from_p1);
+
+    (child_1, child_2)
+  }
+}
+
 /// # PMX crossover operator
 ///
 /// This struct implements [CrossoverOperator] trait and can be used with GA.
@@ -565,35 +686,11 @@
 
 impl Pmx<ThreadRng> {
   /// Creates new [Pmx] crossover operator with default RNG
-=======
-/// # PPX crossover operator
-///
-/// This struct implements [CrossoverOperator] trait and can be used with GA.
-///
-/// PPX (Precedence Preservative Crossover), genes are taken in order they appear in parent,
-/// parent is chosen at random, if gene was already taken from other parent then the next un-taken gene
-/// is chosen
-///
-/// P1         : <i>2 4 1 3 5</i> <br>
-/// P2         : <b>5 2 1 4 3</b> <br>
-/// Gene source: 1 1 2 1 2 <br>
-/// Ch         : <i> 2 4 </i> <b> 5 </b> <i> 1<i/> <b> 3</b>
-///
-/// Degenerated case when all genes are taken from the same parent.
-pub struct Ppx<R: Rng> {
-  rng: R,
-  distribution: rand::distributions::Standard,
-}
-
-impl Ppx<ThreadRng> {
-  /// Creates new [Ppx] crossover operator with default RNG
->>>>>>> f4e6091f
   pub fn new() -> Self {
     Self::with_rng(rand::thread_rng())
   }
 }
 
-<<<<<<< HEAD
 impl<R: Rng> Pmx<R> {
   pub fn with_rng(rng: R) -> Self {
     Self { rng }
@@ -615,38 +712,18 @@
   }
 
   /// Helper function for [Pmx::apply]
-=======
-impl<R: Rng> Ppx<R> {
-  /// Creates new [PPXCrossover] crossover operator with custom RNG
-  pub fn with_rng(rng: R) -> Self {
-    Self {
-      rng,
-      distribution: rand::distributions::Standard,
-    }
-  }
-
-  /// Helper function for [Ppx::apply]
->>>>>>> f4e6091f
   /// ## Arguments
   ///
   /// * `p1` - First parent to take part in crossover
   /// * `p2` - Second parent to take part in crossover
-<<<<<<< HEAD
   /// * `begin` - Start (inclusive) of substring to transplant
   /// * `end` - End (exclusive) of substring to transplant
-=======
-  /// * `take_from_p1` - Which genes should be taken from p1
->>>>>>> f4e6091f
   fn create_child<GeneT, ChT>(
     &self,
     p1: &Individual<ChT>,
     p2: &Individual<ChT>,
-<<<<<<< HEAD
     begin: usize,
     end: usize,
-=======
-    take_from_p1: &[bool],
->>>>>>> f4e6091f
   ) -> Individual<ChT>
   where
     ChT: Chromosome + Index<usize, Output = GeneT> + Push<GeneT, PushedOut = Nothing>,
@@ -654,7 +731,6 @@
   {
     let chromosome_len = p1.chromosome_ref().len();
 
-<<<<<<< HEAD
     let mut substring_set: HashSet<GeneT> = HashSet::new();
     let mut new_chromosome: Vec<Option<GeneT>> = (0..chromosome_len).map(|_| None).collect_vec();
     let val_to_i_p2 = self.to_val_index_map(p2.chromosome_ref());
@@ -690,44 +766,16 @@
         None => child.chromosome_ref_mut().push(p2.chromosome_ref()[index]),
       };
     }
-=======
-    let mut already_taken: HashSet<GeneT> = HashSet::new();
-
-    let mut child: Individual<ChT> = Individual::new();
-    let mut index_p: [usize; 2] = [0, 0];
-    let parents = [p1, p2];
-
-    while child.chromosome_ref().len() < chromosome_len {
-      let index_child = child.chromosome_ref().len();
-      let parent_i: usize = if take_from_p1[index_child] { 0 } else { 1 };
-
-      while child.chromosome_ref().len() == index_child {
-        let gene = parents[parent_i].chromosome_ref()[index_p[parent_i]];
-        index_p[parent_i] += 1;
-
-        if !already_taken.contains(&gene) {
-          already_taken.push(gene);
-          child.chromosome_ref_mut().push(gene);
-        }
-      }
-    }
-
->>>>>>> f4e6091f
     child
   }
 }
 
-<<<<<<< HEAD
 impl<GeneT, ChT, R> CrossoverOperator<ChT> for Pmx<R>
-=======
-impl<GeneT, ChT, R> CrossoverOperator<ChT> for Ppx<R>
->>>>>>> f4e6091f
 where
   ChT: Chromosome + Index<usize, Output = GeneT> + Push<GeneT, PushedOut = Nothing>,
   GeneT: Copy + Eq + Hash,
   R: Rng,
 {
-<<<<<<< HEAD
   /// Returns a tuple of children, first child is created by taking a substring from parent_1,
   /// second child is created by using a substring from parent_2
   ///
@@ -750,26 +798,6 @@
   ///
   /// * `parent_1` - First parent to take part in crossover
   /// * `parent_2` - Second parent to take part in crossover
-=======
-  /// Returns a tuple of children, first child is created by using parent_1 as first parent,
-  /// second child is created by using a parent_1 as the second parent.
-  ///
-  /// PPX (Precedence Preservative Crossover), genes are taken in order they appear in parent,
-  /// parent is chosen at random, if gene was already taken from other parent then the next un-taken gene
-  /// is chosen
-  ///
-  /// P1         : <i>2 4 1 3 5</i> <br>
-  /// P2         : <b>5 2 1 4 3</b> <br>
-  /// Gene source: 1 1 2 1 2 <br>
-  /// Ch         : <i> 2 4 </i> <b> 5 </b> <i> 1<i/> <b> 3</b>
-  ///
-  /// Degenerated case when all genes are taken from the same parent can occur.
-  ///
-  /// ## Arguments
-  ///
-  /// * `parent_1` - one of the parents to take part in crossover
-  /// * `parent_2` - one of the parents to take part in crossover
->>>>>>> f4e6091f
   fn apply(
     &mut self,
     parent_1: &Individual<ChT>,
@@ -783,49 +811,21 @@
 
     let chromosome_len = parent_1.chromosome_ref().len();
 
-<<<<<<< HEAD
     let begin: usize = self.rng.gen_range(0..chromosome_len);
     let end: usize = self.rng.gen_range(begin..=chromosome_len);
 
     let child_1 = self.create_child(parent_1, parent_2, begin, end);
     let child_2 = self.create_child(parent_2, parent_1, begin, end);
-=======
-    let take_from_p1: Vec<bool> = (&mut self.rng)
-      .sample_iter(self.distribution)
-      .take(chromosome_len)
-      .collect_vec();
-
-    let child_1 = self.create_child(parent_1, parent_2, &take_from_p1);
-    let child_2 = self.create_child(parent_2, parent_1, &take_from_p1);
->>>>>>> f4e6091f
 
     (child_1, child_2)
   }
 }
-<<<<<<< HEAD
 #[cfg(test)]
 mod test {
   use crate::ga::operators::crossover::Pmx;
+  use crate::ga::operators::crossover::Ppx;
   use crate::ga::Individual;
   use std::iter::zip;
-  #[test]
-  fn run_example() {
-    // https://www.rubicite.com/Tutorials/GeneticAlgorithms/CrossoverOperators/PMXCrossoverOperator.aspx/
-    let op = Pmx::new();
-
-    let p1 = Individual::from(vec![8, 4, 7, 3, 6, 2, 5, 1, 9, 0]);
-    let p2 = Individual::from(vec![0, 1, 2, 3, 4, 5, 6, 7, 8, 9]);
-
-    let child = op.create_child(&p1, &p2, 3, 8);
-    for (i, j) in zip(child.chromosome, vec![0, 7, 4, 3, 6, 2, 5, 1, 8, 9]) {
-      assert_eq!(i, j);
-    }
-=======
-
-#[cfg(test)]
-mod tests {
-  use crate::ga::operators::crossover::Ppx;
-  use crate::ga::Individual;
 
   #[test]
   fn ppx_example_1() {
@@ -841,6 +841,19 @@
       .iter()
       .zip(vec![1, 3, 2, 4, 6, 5].iter())
       .for_each(|(x, x_expected)| assert_eq!(x, x_expected))
->>>>>>> f4e6091f
+  }
+
+  #[test]
+  fn run_example() {
+    // https://www.rubicite.com/Tutorials/GeneticAlgorithms/CrossoverOperators/PMXCrossoverOperator.aspx/
+    let op = Pmx::new();
+
+    let p1 = Individual::from(vec![8, 4, 7, 3, 6, 2, 5, 1, 9, 0]);
+    let p2 = Individual::from(vec![0, 1, 2, 3, 4, 5, 6, 7, 8, 9]);
+
+    let child = op.create_child(&p1, &p2, 3, 8);
+    for (i, j) in zip(child.chromosome, vec![0, 7, 4, 3, 6, 2, 5, 1, 8, 9]) {
+      assert_eq!(i, j);
+    }
   }
 }
use rand::Rng;

use crate::ga::individual::{ChromosomeWrapper, Chromosome};

pub trait SelectionOperator<T: Chromosome, S: ChromosomeWrapper<T>> {
	fn apply<'a>(&mut self, population: &'a Vec<S>, count: usize) -> Vec<&'a S>;
}

pub struct RouletteWheel;

impl<T: Chromosome, S: ChromosomeWrapper<T>> SelectionOperator<T, S> for RouletteWheel {
	fn apply<'a> (&mut self, population: &'a Vec<S>, count: usize) -> Vec<&'a S> {
		let total_fitness: f64 = population.into_iter()
			.map(|indiv| indiv.get_fitness())
			.sum();

		let mut selected: Vec<&S> = Vec::with_capacity(count);

		for _ in 0..count {
			let threshold = total_fitness * rand::random::<f64>();

			let mut crt_sum = 0.0;
			for indiv in population {
				crt_sum += indiv.get_fitness();

				if crt_sum > threshold {
					selected.push(indiv);
					break;
				}
			}
		}
		selected
	}
}

pub struct Random;

impl<T: Chromosome, S: ChromosomeWrapper<T>> SelectionOperator<T, S> for Random {
	fn apply<'a>(&mut self, population: &'a Vec<S>, count: usize) -> Vec<&'a S> {
		// We must use index API, as we want to return vector of references, not vector of actual items
		let indices = rand::seq::index::sample(&mut rand::thread_rng(), population.len(), count);
		let mut selected: Vec<&S> = Vec::with_capacity(count);

		for i in indices {
			selected.push(&population[i]);
		}
		selected
	}
}

pub struct Rank;

impl<T: Chromosome, S: ChromosomeWrapper<T>> SelectionOperator<T, S> for Rank {
	fn apply<'a>(&mut self, population: &'a Vec<S>, count: usize) -> Vec<&'a S> {
		// TODO: Second implementation with r parameter

		let mut selected: Vec<&S> = Vec::with_capacity(count);

		let population_len = population.len();
		for _ in 0..count {
			// TODO: Consider creating two random index permutations and then iterating over them
			// instead of N times using random.
			let p1 = & population[rand::thread_rng().gen_range(0..population_len)];
			let p2 = &population[rand::thread_rng().gen_range(0..population_len)];

			selected.push(
				if p1.get_fitness() >= p2.get_fitness() {
					p1
				} else {
					p2
				}
			)
		}

		selected
	}
}

pub struct Tournament;

impl<T: Chromosome, S: ChromosomeWrapper<T>> SelectionOperator<T, S> for Tournament {
	fn apply<'a>(&mut self, population: &'a Vec<S>, count: usize) -> Vec<&'a S> {
		// TODO: This operator must be parametrized...
		// For now I fix value of this parameter
		let tournament_size = population.len() / 5;

		assert!(tournament_size > 0);

		let mut selected: Vec<&S> = Vec::with_capacity(count);

		for _ in 0..count {
			let tournament_indices = rand::seq::index::sample(&mut rand::thread_rng(), population.len(), tournament_size);
			// FIXME: Check wheter the tournament_indices is empty or handle option below.
			let best_idv  = tournament_indices.into_iter().map(|i| &population[i]).max().unwrap();
			selected.push(best_idv);
		}

		selected
	}
}

pub struct StochasticUniversalSampling;

impl<T: Chromosome, S: ChromosomeWrapper<T>> SelectionOperator<T, S> for StochasticUniversalSampling {
	fn apply<'a>(&mut self, population: &'a Vec<S>, count: usize) -> Vec<&'a S> {
		let total_fitness: f64 = population.into_iter()
			.map(|indiv| indiv.get_fitness())
			.sum();

		let mut selected: Vec<&S> = Vec::with_capacity(count);

<<<<<<< HEAD
		let distance_between_pointers = total_fitness / (count as f64);

		assert!(distance_between_pointers > 0.0);

		let mut pointer_pos = rand::thread_rng().gen_range(0.0..=distance_between_pointers);

		let mut curr_sum = 0.0;
		for idv in population {
			curr_sum += idv.get_fitness();

			while curr_sum >= pointer_pos {
				selected.push(idv);
				pointer_pos += distance_between_pointers;
			}
		}

		assert_eq!(selected.len(), count);

		selected
	}
=======
	selected
}

pub fn random<T: Chromosome, S: ChromosomeWrapper<T>>(population: &Vec<S>, count: usize) -> Vec<&S> {
	// We must use index API, as we want to return vector of references, not vector of actual items
	let indices = rand::seq::index::sample(&mut rand::thread_rng(), population.len(), count);
	let mut selected: Vec<&S> = Vec::with_capacity(count);

	for i in indices {
		selected.push(&population[i]);
	}

	selected
}

pub fn rank<T: Chromosome, S: ChromosomeWrapper<T>>(population: &Vec<S>, count: usize) -> Vec<&S> {
	// TODO: Second implementation with r parameter

	let mut selected: Vec<&S> = Vec::with_capacity(count);

	let population_len = population.len();
	for _ in 0..count {
		// TODO: Consider creating two random index permutations and then iterating over them
		// instead of N times using random.
		let p1 = & population[rand::thread_rng().gen_range(0..population_len)];
		let p2 = &population[rand::thread_rng().gen_range(0..population_len)];

		selected.push(
			if p1.get_fitness() >= p2.get_fitness() {
				p1
			} else {
				p2
			}
		)
	}

	selected
}

pub fn tournament<T: Chromosome, S: ChromosomeWrapper<T>>(population: &Vec<S>, count: usize) -> Vec<&S> {
	// TODO: This operator must be parametrized...
	// For now I fix value of this parameter
	let tournament_size = population.len() / 5;

	assert!(tournament_size > 0);

	let mut selected: Vec<&S> = Vec::with_capacity(count);

	for _ in 0..count {
		let tournament_indices = rand::seq::index::sample(&mut rand::thread_rng(), population.len(), tournament_size);
		// FIXME: Check wheter the tournament_indices is empty or handle option below.
		let best_idv  = tournament_indices.into_iter().map(|i| &population[i]).max().unwrap();
		selected.push(best_idv);
	}

	selected
}

pub fn stochastic_universal_sampling<T: Chromosome, S: ChromosomeWrapper<T>>(population: &Vec<S>, count: usize) -> Vec<&S> {
	let total_fitness: f64 = population.into_iter()
		.map(|indiv| indiv.get_fitness())
		.sum();

	let mut selected: Vec<&S> = Vec::with_capacity(count);

	let distance_between_pointers = total_fitness / (count as f64);

	assert!(distance_between_pointers > 0.0);

	let mut pointer_pos = rand::thread_rng().gen_range(0.0..=distance_between_pointers);

	let mut curr_sum = 0.0;
	for idv in population {
		curr_sum += idv.get_fitness();

		while curr_sum >= pointer_pos {
			selected.push(idv);
			pointer_pos += distance_between_pointers;
		}
	}

	assert_eq!(selected.len(), count);

	selected
>>>>>>> e50704b8
}<|MERGE_RESOLUTION|>--- conflicted
+++ resolved
@@ -109,7 +109,6 @@
 
 		let mut selected: Vec<&S> = Vec::with_capacity(count);
 
-<<<<<<< HEAD
 		let distance_between_pointers = total_fitness / (count as f64);
 
 		assert!(distance_between_pointers > 0.0);
@@ -130,8 +129,6 @@
 
 		selected
 	}
-=======
-	selected
 }
 
 pub fn random<T: Chromosome, S: ChromosomeWrapper<T>>(population: &Vec<S>, count: usize) -> Vec<&S> {
@@ -215,5 +212,4 @@
 	assert_eq!(selected.len(), count);
 
 	selected
->>>>>>> e50704b8
 }